--- conflicted
+++ resolved
@@ -22,11 +22,7 @@
 author = "Wes Hardaker"
 
 # The full version, including alpha/beta/rc tags
-<<<<<<< HEAD
-release = "2.1.3"
-=======
-release = "2.1.4"
->>>>>>> 494b82d2
+release = "2.1.5"
 
 
 # -- General configuration ---------------------------------------------------
