# Configuration file for the Sphinx documentation builder.
#
# This file only contains a selection of the most common options. For a full
# list see the documentation:
# https://www.sphinx-doc.org/en/master/usage/configuration.html

# -- Path setup --------------------------------------------------------------

# If extensions (or modules to document with autodoc) are in another directory,
# add these directories to sys.path here. If the directory is relative to the
# documentation root, use os.path.abspath to make it absolute, like shown here.
#
# import os
# import sys
# sys.path.insert(0, os.path.abspath('.'))


# -- Project information -----------------------------------------------------

project = "PyFSDB"
copyright = "2020-2023, Wes Hardaker"
author = "Wes Hardaker"

# The full version, including alpha/beta/rc tags
<<<<<<< HEAD
release = "2.3"
=======
release = "2.2.1"
>>>>>>> 154f976d


# -- General configuration ---------------------------------------------------

# Add any Sphinx extension module names here, as strings. They can be
# extensions coming with Sphinx (named 'sphinx.ext.*') or your custom
# ones.
extensions = [
    "myst_parser",
    #    "sphinxarg.ext",
    "sphinx_argparse_cli",
    "sphinx.ext.autodoc",
]

# Add any paths that contain templates here, relative to this directory.
templates_path = ["_templates"]

# List of patterns, relative to source directory, that match files and
# directories to ignore when looking for source files.
# This pattern also affects html_static_path and html_extra_path.
exclude_patterns = ["_build", "Thumbs.db", ".DS_Store"]


# -- Options for HTML output -------------------------------------------------

# The theme to use for HTML and HTML Help pages.  See the documentation for
# a list of builtin themes.
#
html_theme = "alabaster"

# Add any paths that contain custom static files (such as style sheets) here,
# relative to this directory. They are copied after the builtin static files,
# so a file named "default.css" will overwrite the builtin "default.css".
html_static_path = ["_static"]<|MERGE_RESOLUTION|>--- conflicted
+++ resolved
@@ -22,12 +22,7 @@
 author = "Wes Hardaker"
 
 # The full version, including alpha/beta/rc tags
-<<<<<<< HEAD
-release = "2.3"
-=======
-release = "2.2.1"
->>>>>>> 154f976d
-
+release = "2.3.1"
 
 # -- General configuration ---------------------------------------------------
 
