--- conflicted
+++ resolved
@@ -832,8 +832,6 @@
         f = pyfsdb.Fsdb(file_handle=datah)
         self.assertEqual(f.get_all(), expected)
 
-<<<<<<< HEAD
-=======
     def test_in_out_same_handle(self):
         from io import StringIO
         data = "#fsdb -F t a b c\n1\t2\t3\n4\t5\t6\n"
@@ -910,8 +908,6 @@
         self.assertTrue(result.startswith(expected),
                         "set columns on init")
 
->>>>>>> a5d05a74
-
 if __name__ == "__main__":
     import unittest
     unittest.main()