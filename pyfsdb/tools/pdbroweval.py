--- conflicted
+++ resolved
@@ -15,7 +15,6 @@
     )
 
     parser.add_argument(
-<<<<<<< HEAD
         "-u",
         "--underbars",
         action="store_true",
@@ -23,8 +22,6 @@
     )
 
     parser.add_argument(
-=======
->>>>>>> 9d853555
         "-i", "--init-code", help="Initialization code to execute first (eg, imports)"
     )
 
@@ -32,22 +29,14 @@
         "-f",
         "--expression-is-file",
         action="store_true",
-<<<<<<< HEAD
-        help="The expression is actually a python code file to lead",
-=======
         help="The expression is actually a python code file to load",
->>>>>>> 9d853555
     )
 
     parser.add_argument(
         "-I",
         "--init-code-is-file",
         action="store_true",
-<<<<<<< HEAD
-        help="The expression is actually a python code file to lead",
-=======
         help="The expression is actually a python code file to load",
->>>>>>> 9d853555
     )
 
     parser.add_argument(
@@ -93,10 +82,7 @@
     init_code=None,
     from_file=False,
     init_code_file=False,
-<<<<<<< HEAD
     use_underbars=False,
-=======
->>>>>>> 9d853555
 ):
 
     # open input and output fsdb handles
@@ -117,13 +103,10 @@
         expression = expression.read()
         error(expression)
     compiled_expression = compile(f"{expression}", "<string>", "exec")
-<<<<<<< HEAD
 
     # if they wanted under-bar based names
     if use_underbars:
         fh.column_names = ["_" + x for x in fh.column_names]
-=======
->>>>>>> 9d853555
 
     # process the rows
     for row in fh:
